/*
 * Licensed to the Apache Software Foundation (ASF) under one or more
 * contributor license agreements.  See the NOTICE file distributed with
 * this work for additional information regarding copyright ownership.
 * The ASF licenses this file to You under the Apache License, Version 2.0
 * (the "License"); you may not use this file except in compliance with
 * the License.  You may obtain a copy of the License at
 *
 *      http://www.apache.org/licenses/LICENSE-2.0
 *
 * Unless required by applicable law or agreed to in writing, software
 * distributed under the License is distributed on an "AS IS" BASIS,
 * WITHOUT WARRANTIES OR CONDITIONS OF ANY KIND, either express or implied.
 * See the License for the specific language governing permissions and
 * limitations under the License.
 */
package org.apache.sentry.provider.common;

import java.util.List;
import java.util.Set;

import org.apache.sentry.core.common.Action;
import org.apache.sentry.core.common.Authorizable;
import org.apache.sentry.core.common.SentryConfigurationException;
import org.apache.sentry.core.common.Subject;

public interface AuthorizationProvider {

  /***
   * Returns validate subject privileges on given Authorizable object
   *
   * @param subject: UserID to validate privileges
   * @param authorizableHierarchy : List of object accroding to namespace hierarchy.
   *        eg. Server->Db->Table or Server->Function
   *        The privileges will be validated from the higher to lower scope
   * @param actions : Privileges to validate
   * @return
   *        True if the subject is authorized to perform requested action on the given object
   */
  public boolean hasAccess(Subject subject, List<? extends Authorizable> authorizableHierarchy, Set<? extends Action> actions);

  /***
   * Get the GroupMappingService used by the AuthorizationProvider
   *
   * @return GroupMappingService used by the AuthorizationProvider
   */
  public GroupMappingService getGroupMapping();
<<<<<<< HEAD
=======

  /***
   * Validate the policy file format for syntax and semantic errors
   * @param strictValidation
   * @throws SentryConfigurationException
   */
  public void validateResource(boolean strictValidation) throws SentryConfigurationException;

  /***
   * Returns the list privileges for the given subject
   * @param subject
   * @return
   * @throws SentryConfigurationException
   */
  public Set<String> listPermissionsForSubject(Subject subject) throws SentryConfigurationException;

  /**
   * Returns the list privileges for the given group
   * @param groupName
   * @return
   * @throws SentryConfigurationException
   */
  public Set<String> listPermissionsForGroup(String groupName) throws SentryConfigurationException;

  /***
   * Returns the list of missing privileges of the last access request
   * @return
   */
  public List<String> getLastFailedPermissions();
>>>>>>> a4819f5b
}<|MERGE_RESOLUTION|>--- conflicted
+++ resolved
@@ -45,8 +45,6 @@
    * @return GroupMappingService used by the AuthorizationProvider
    */
   public GroupMappingService getGroupMapping();
-<<<<<<< HEAD
-=======
 
   /***
    * Validate the policy file format for syntax and semantic errors
@@ -76,5 +74,4 @@
    * @return
    */
   public List<String> getLastFailedPermissions();
->>>>>>> a4819f5b
 }