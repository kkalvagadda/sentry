<?xml version="1.0"?>
<!--
Licensed to the Apache Software Foundation (ASF) under one or more
contributor license agreements.  See the NOTICE file distributed with
this work for additional information regarding copyright ownership.
The ASF licenses this file to You under the Apache License, Version 2.0
(the "License"); you may not use this file except in compliance with
the License.  You may obtain a copy of the License at

     http://www.apache.org/licenses/LICENSE-2.0

Unless required by applicable law or agreed to in writing, software
distributed under the License is distributed on an "AS IS" BASIS,
WITHOUT WARRANTIES OR CONDITIONS OF ANY KIND, either express or implied.
See the License for the specific language governing permissions and
limitations under the License.
-->
<project xsi:schemaLocation="http://maven.apache.org/POM/4.0.0 http://maven.apache.org/xsd/maven-4.0.0.xsd" xmlns="http://maven.apache.org/POM/4.0.0"
    xmlns:xsi="http://www.w3.org/2001/XMLSchema-instance">
  <modelVersion>4.0.0</modelVersion>
  <parent>
    <groupId>org.apache.sentry</groupId>
    <artifactId>sentry-core</artifactId>
    <version>1.3.0-incubating-SNAPSHOT</version>
  </parent>

  <artifactId>sentry-core-common</artifactId>
  <name>Sentry Core Common</name>

  <dependencies>
    <dependency>
      <groupId>com.google.guava</groupId>
      <artifactId>guava</artifactId>
    </dependency>
    <dependency>
<<<<<<< HEAD
=======
     <groupId>org.apache.shiro</groupId>
     <artifactId>shiro-core</artifactId>
    </dependency>
    <dependency>
>>>>>>> a4819f5b
      <groupId>junit</groupId>
      <artifactId>junit</artifactId>
      <scope>test</scope>
    </dependency>
  </dependencies>

</project><|MERGE_RESOLUTION|>--- conflicted
+++ resolved
@@ -33,13 +33,10 @@
       <artifactId>guava</artifactId>
     </dependency>
     <dependency>
-<<<<<<< HEAD
-=======
      <groupId>org.apache.shiro</groupId>
      <artifactId>shiro-core</artifactId>
     </dependency>
     <dependency>
->>>>>>> a4819f5b
       <groupId>junit</groupId>
       <artifactId>junit</artifactId>
       <scope>test</scope>
